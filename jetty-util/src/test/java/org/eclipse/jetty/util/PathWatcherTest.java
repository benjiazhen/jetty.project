//
//  ========================================================================
//  Copyright (c) 1995-2017 Mort Bay Consulting Pty. Ltd.
//  ------------------------------------------------------------------------
//  All rights reserved. This program and the accompanying materials
//  are made available under the terms of the Eclipse Public License v1.0
//  and Apache License v2.0 which accompanies this distribution.
//
//      The Eclipse Public License is available at
//      http://www.eclipse.org/legal/epl-v10.html
//
//      The Apache License v2.0 is available at
//      http://www.opensource.org/licenses/apache2.0.php
//
//  You may elect to redistribute this code under either of these licenses.
//  ========================================================================
//

package org.eclipse.jetty.util;

import static org.eclipse.jetty.util.PathWatcher.PathWatchEventType.ADDED;
import static org.eclipse.jetty.util.PathWatcher.PathWatchEventType.DELETED;
import static org.eclipse.jetty.util.PathWatcher.PathWatchEventType.MODIFIED;
import static org.hamcrest.Matchers.contains;
import static org.hamcrest.Matchers.greaterThan;
import static org.hamcrest.Matchers.is;
import static org.junit.Assert.assertThat;
import static org.junit.Assert.assertTrue;

import java.io.File;
import java.io.FileOutputStream;
import java.io.IOException;
import java.nio.charset.StandardCharsets;
import java.nio.file.FileSystems;
import java.nio.file.Files;
import java.nio.file.Path;
import java.nio.file.StandardCopyOption;
import java.nio.file.WatchService;
import java.nio.file.attribute.FileTime;
import java.util.ArrayList;
import java.util.Arrays;
import java.util.HashMap;
import java.util.List;
import java.util.Map;
import java.util.concurrent.CountDownLatch;
import java.util.concurrent.TimeUnit;

import org.eclipse.jetty.toolchain.test.AdvancedRunner;
import org.eclipse.jetty.toolchain.test.OS;
import org.eclipse.jetty.toolchain.test.TestingDir;
import org.eclipse.jetty.util.PathWatcher.PathWatchEvent;
import org.eclipse.jetty.util.PathWatcher.PathWatchEventType;
import org.eclipse.jetty.util.log.Log;
import org.eclipse.jetty.util.log.Logger;
import org.junit.Rule;
import org.junit.Test;
import org.junit.runner.RunWith;

@RunWith(AdvancedRunner.class)
public class PathWatcherTest
{
<<<<<<< HEAD
    public static final int QUIET_TIME = OS.IS_LINUX?300:(OS.IS_OSX?5000:1000);
    public static final int WAIT_TIME = 2 * QUIET_TIME;
    public static final int LONG_TIME = 5 * QUIET_TIME;
=======
    public static final int QUIET_TIME;
    public static final int WAIT_TIME;
    public static final int LONG_TIME;
    
    static
    {
        if (OS.IS_LINUX)
            QUIET_TIME = 300;
        else if (OS.IS_OSX)
            QUIET_TIME = 5000;
        else
            QUIET_TIME = 1000;
        WAIT_TIME = 2 * QUIET_TIME;
        LONG_TIME = 5 * QUIET_TIME;
    }
>>>>>>> ce4adb54
    
    public static class PathWatchEventCapture implements PathWatcher.Listener
    {
        public final static String FINISH_TAG = "#finished#.tag";
        private static final Logger LOG = Log.getLogger(PathWatcherTest.PathWatchEventCapture.class);
        private final Path baseDir;

        /**
         * Map of relative paths seen, to their events seen (in order seen)
         */
        public Map<String, List<PathWatchEventType>> events = new HashMap<>();

        public int latchCount = 1;
        public CountDownLatch finishedLatch;
        private PathWatchEventType triggerType;
        private Path triggerPath;

        public PathWatchEventCapture(Path baseDir)
        {
            this.baseDir = baseDir;
        }
        
       public void reset()
       {
           finishedLatch = new CountDownLatch(latchCount);
           events.clear();
       }

        public void reset(int count)
        {
            setFinishTrigger(count);
            events.clear();
        }

        @Override
        public void onPathWatchEvent(PathWatchEvent event)
        {
            synchronized (events)
            {
                Path relativePath = this.baseDir.relativize(event.getPath());
                String key = relativePath.toString().replace(File.separatorChar,'/');

                List<PathWatchEventType> types = this.events.get(key);
                if (types == null)
                {
                    types = new ArrayList<>();
                }
                types.add(event.getType());
                this.events.put(key,types);
                LOG.debug("Captured Event: {} | {}",event.getType(),key);
            }
            //if triggered by path
            if (triggerPath != null)
            {

                if (triggerPath.equals(event.getPath()) && (event.getType() == triggerType))
                {
                    LOG.debug("Encountered finish trigger: {} on {}",event.getType(),event.getPath());
                    finishedLatch.countDown();
                }
            }
            else if (finishedLatch != null)
            {
                finishedLatch.countDown();
            }
        }

        /**
         * Validate the events seen match expectations.
         * <p>
         * Note: order of events is only important when looking at a specific file or directory. Events for multiple
         * files can overlap in ways that this assertion doesn't care about.
         * 
         * @param expectedEvents
         *            the events expected
         */
        public void assertEvents(Map<String, PathWatchEventType[]> expectedEvents)
        {
            try
            {
                assertThat("Event match (file|directory) count", this.events.size(), is(expectedEvents.size()));

                for (Map.Entry<String, PathWatchEventType[]> entry : expectedEvents.entrySet())
                {
                    String relativePath = entry.getKey();
                    PathWatchEventType[] expectedTypes = entry.getValue();
                    assertEvents(relativePath, expectedTypes);
                }
            }
            catch(Throwable th)
            {
                System.err.println(this.events);
                throw th;
            }
        }

        /**
         * Validate the events seen match expectations.
         * <p>
         * Note: order of events is only important when looking at a specific file or directory. Events for multiple
         * files can overlap in ways that this assertion doesn't care about.
         * 
         * @param relativePath
         *            the test relative path to look for
         * 
         * @param expectedEvents
         *            the events expected
         */
        public void assertEvents(String relativePath, PathWatchEventType... expectedEvents)
        {
            synchronized (events)
            {
                List<PathWatchEventType> actualEvents = this.events.get(relativePath);
                assertThat("Events for path [" + relativePath + "]",actualEvents,contains(expectedEvents));
            }
        }

        /**
         * Set the path and type that will trigger this capture to be finished
         * 
         * @param triggerPath
         *            the trigger path we look for to know that the capture is complete
         * @param triggerType
         *            the trigger type we look for to know that the capture is complete
         */
        public void setFinishTrigger(Path triggerPath, PathWatchEventType triggerType)
        {
            this.triggerPath = triggerPath;
            this.triggerType = triggerType;
            this.latchCount = 1;
            this.finishedLatch = new CountDownLatch(1);
            LOG.debug("Setting finish trigger {} for path {}",triggerType,triggerPath);
        }
        
        public void setFinishTrigger (int count)
        {
            latchCount = count;
            finishedLatch = new CountDownLatch(latchCount);
        }
        
        /**
         * Await the countdown latch on the finish trigger
         * 
         * @param pathWatcher
         *            the watcher instance we are waiting on
         * @throws IOException
         *             if unable to create the finish tag file
         * @throws InterruptedException
         *             if unable to await the finish of the run
         * @see #setFinishTrigger(Path, PathWatchEventType)
         */
        public void awaitFinish(PathWatcher pathWatcher) throws IOException, InterruptedException
        {
            //assertThat("Trigger Path must be set",triggerPath,notNullValue());
            //assertThat("Trigger Type must be set",triggerType,notNullValue());
            double multiplier = 25.0;
            long awaitMillis = (long)((double)pathWatcher.getUpdateQuietTimeMillis() * multiplier);
            LOG.debug("Waiting for finish ({} ms)",awaitMillis);
            assertThat("Timed Out (" + awaitMillis + "ms) waiting for capture to finish",finishedLatch.await(awaitMillis,TimeUnit.MILLISECONDS),is(true));
            LOG.debug("Finished capture");
        }
        
        @Override
        public String toString()
        {
            return events.toString();
        }
    }

    private static void updateFile(Path path, String newContents) throws IOException
    {
        try (FileOutputStream out = new FileOutputStream(path.toFile()))
        {
            out.write(newContents.getBytes(StandardCharsets.UTF_8));
            out.flush();
            out.getChannel().force(true);
            out.getFD().sync();
        }
    }

    /**
     * Update (optionally create) a file over time.
     * <p>
     * The file will be created in a slowed down fashion, over the time specified.
     * 
     * @param path
     *            the file to update / create
     * @param fileSize
     *            the ultimate file size to create
     * @param timeDuration
     *            the time duration to take to create the file (approximate, not 100% accurate)
     * @param timeUnit
     *            the time unit to take to create the file
     * @throws IOException
     *             if unable to write file
     * @throws InterruptedException
     *             if sleep between writes was interrupted
     */
    private void updateFileOverTime(Path path, int fileSize, int timeDuration, TimeUnit timeUnit)
    {
        try
        {
            // how long to sleep between writes
            int sleepMs = 100;

            // how many millis to spend writing entire file size
            long totalMs = timeUnit.toMillis(timeDuration);

            // how many write chunks to write
            int writeCount = (int)((int)totalMs / (int)sleepMs);

            // average chunk buffer
            int chunkBufLen = fileSize / writeCount;
            byte chunkBuf[] = new byte[chunkBufLen];
            Arrays.fill(chunkBuf, (byte)'x');

            try (FileOutputStream out = new FileOutputStream(path.toFile()))
            {
                int left = fileSize;

                while (left > 0)
                {
                    int len = Math.min(left, chunkBufLen);
                    out.write(chunkBuf, 0, len);
                    left -= chunkBufLen;
                    out.flush();
                    out.getChannel().force(true);
                    // Force file to actually write to disk.
                    // Skipping any sort of filesystem caching of the write
                    out.getFD().sync();
                    TimeUnit.MILLISECONDS.sleep(sleepMs);
                }
            }
        }
        catch (Exception e)
        {
            throw new RuntimeException(e);
        }
    }

    /**
     * Sleep longer than the quiet time.
     * 
     * @param pathWatcher
     *            the path watcher to inspect for its quiet time
     * @throws InterruptedException
     *             if unable to sleep
     */
    private static void awaitQuietTime(PathWatcher pathWatcher) throws InterruptedException
    {
        TimeUnit.MILLISECONDS.sleep(WAIT_TIME);
    }

    private static final int KB = 1024;
    private static final int MB = KB * KB;

    @Rule
    public TestingDir testdir = new TestingDir();


    @Test
    public void testSequence() throws Exception
    {
        Path dir = testdir.getEmptyPathDir();

        // Files we are interested in
        Files.createFile(dir.resolve("file0"));
        Files.createDirectories(dir.resolve("subdir0/subsubdir0"));
        Files.createFile(dir.resolve("subdir0/fileA"));
        Files.createFile(dir.resolve("subdir0/subsubdir0/unseen"));

        PathWatcher pathWatcher = new PathWatcher();
        pathWatcher.setUpdateQuietTime(QUIET_TIME,TimeUnit.MILLISECONDS);

        // Add listener
        PathWatchEventCapture capture = new PathWatchEventCapture(dir);
        pathWatcher.addListener(capture);

        // Add test dir configuration
        PathWatcher.Config config = new PathWatcher.Config(dir);
        config.setRecurseDepth(1);
        pathWatcher.watch(config);

        try
        {
            Map<String, PathWatchEventType[]> expected = new HashMap<>();

            // Check initial scan events
            capture.setFinishTrigger(4);
            pathWatcher.start();
            expected.put("file0",new PathWatchEventType[] { ADDED });
            expected.put("subdir0",new PathWatchEventType[] { ADDED });
            expected.put("subdir0/fileA",new PathWatchEventType[] { ADDED });
            expected.put("subdir0/subsubdir0",new PathWatchEventType[] { ADDED });

            capture.finishedLatch.await(5,TimeUnit.SECONDS);
            capture.assertEvents(expected);
            Thread.sleep(WAIT_TIME);
            capture.assertEvents(expected);

            // Check adding files
            capture.reset(3);
            expected.clear();
            Files.createFile(dir.resolve("subdir0/subsubdir0/toodeep"));
            expected.put("subdir0/subsubdir0",new PathWatchEventType[] { MODIFIED });
            Files.createFile(dir.resolve("file1"));
            expected.put("file1",new PathWatchEventType[] { ADDED });
            Files.createFile(dir.resolve("subdir0/fileB"));
            expected.put("subdir0/fileB",new PathWatchEventType[] { ADDED });

            capture.finishedLatch.await(5,TimeUnit.SECONDS);
            capture.assertEvents(expected);
            Thread.sleep(WAIT_TIME);
            capture.assertEvents(expected);

            // check modify directory
            capture.reset(1);
            expected.clear();
            Files.setLastModifiedTime(dir.resolve("subdir0"), FileTime.fromMillis(System.currentTimeMillis()));
            expected.put("subdir0",new PathWatchEventType[] { MODIFIED });

            capture.finishedLatch.await(5,TimeUnit.SECONDS);
            capture.assertEvents(expected);
            Thread.sleep(WAIT_TIME);
            capture.assertEvents(expected);

            // Check modify files
            capture.reset(2);
            expected.clear();
            updateFile(dir.resolve("subdir0/subsubdir0/toodeep"),"New Contents");
            updateFile(dir.resolve("file1"),"New Contents");
            expected.put("file1",new PathWatchEventType[] { MODIFIED });
            updateFile(dir.resolve("subdir0/fileB"),"New Contents");
            capture.finishedLatch.await(5,TimeUnit.SECONDS);
            capture.setFinishTrigger(1);
            updateFile(dir.resolve("subdir0/fileB"),"Newer Contents");
            expected.put("subdir0/fileB",new PathWatchEventType[] { MODIFIED, MODIFIED });

            capture.finishedLatch.await(5,TimeUnit.SECONDS);
            capture.assertEvents(expected);
            Thread.sleep(WAIT_TIME);
            capture.assertEvents(expected);

            // Check slow modification
            capture.reset(1);
            expected.clear();
            long start = System.nanoTime();
            new Thread(()->{updateFileOverTime(dir.resolve("file1"),20,2,TimeUnit.SECONDS);}).start();
            expected.put("file1",new PathWatchEventType[] { MODIFIED });
            capture.finishedLatch.await(5,TimeUnit.SECONDS);
            long end = System.nanoTime();
            capture.assertEvents(expected);
            assertThat(end-start,greaterThan(TimeUnit.SECONDS.toNanos(2)));
            Thread.sleep(WAIT_TIME);
            capture.assertEvents(expected);

            // Check slow add
            capture.reset(1);
            expected.clear();
            start = System.nanoTime();
            new Thread(()->{updateFileOverTime(dir.resolve("file2"),20,2,TimeUnit.SECONDS);}).start();
            expected.put("file2",new PathWatchEventType[] { ADDED });
            capture.finishedLatch.await(5,TimeUnit.SECONDS);
            end = System.nanoTime();
            capture.assertEvents(expected);
            assertThat(end-start,greaterThan(TimeUnit.SECONDS.toNanos(2)));
            Thread.sleep(WAIT_TIME);
            capture.assertEvents(expected);

            // Check move directory
            capture.reset(5);
            expected.clear();
            Files.move(dir.resolve("subdir0"), dir.resolve("subdir1"), StandardCopyOption.ATOMIC_MOVE);
            expected.put("subdir0",new PathWatchEventType[] { DELETED });
            // TODO expected.put("subdir0/fileA",new PathWatchEventType[] { DELETED });
            // TODO expected.put("subdir0/subsubdir0",new PathWatchEventType[] { DELETED });
            expected.put("subdir1",new PathWatchEventType[] { ADDED });
            expected.put("subdir1/fileA",new PathWatchEventType[] { ADDED });
            expected.put("subdir1/fileB",new PathWatchEventType[] { ADDED });
            expected.put("subdir1/subsubdir0",new PathWatchEventType[] { ADDED });

            capture.finishedLatch.await(5,TimeUnit.SECONDS);
            capture.assertEvents(expected);
            Thread.sleep(WAIT_TIME);
            capture.assertEvents(expected);


            // Check delete file
            capture.reset(2);
            expected.clear();
            Files.delete(dir.resolve("file1"));
            expected.put("file1",new PathWatchEventType[] { DELETED });
            Files.delete(dir.resolve("file2"));
            expected.put("file2",new PathWatchEventType[] { DELETED });

            capture.finishedLatch.await(5,TimeUnit.SECONDS);
            capture.assertEvents(expected);
            Thread.sleep(WAIT_TIME);
            capture.assertEvents(expected);

        }
        finally
        {
            pathWatcher.stop();
        }
    }
    
    @Test
    public void testRestart() throws Exception
    {
        Path dir = testdir.getEmptyPathDir();
        Files.createDirectories(dir.resolve("b/c"));
        Files.createFile(dir.resolve("a.txt"));
        Files.createFile(dir.resolve("b.txt"));
        
        PathWatcher pathWatcher = new PathWatcher();
        pathWatcher.setNotifyExistingOnStart(true);
        pathWatcher.setUpdateQuietTime(QUIET_TIME,TimeUnit.MILLISECONDS);
        
        // Add listener
        PathWatchEventCapture capture = new PathWatchEventCapture(dir);
        capture.setFinishTrigger(2);
        pathWatcher.addListener(capture);

      
        PathWatcher.Config config = new PathWatcher.Config(dir);
        config.setRecurseDepth(PathWatcher.Config.UNLIMITED_DEPTH);
        config.addIncludeGlobRelative("*.txt");
        pathWatcher.watch(config);
        try
        {
            pathWatcher.start();

            // Let quiet time do its thing
            awaitQuietTime(pathWatcher);

            Map<String, PathWatchEventType[]> expected = new HashMap<>();
            
         
            expected.put("a.txt",new PathWatchEventType[] {ADDED});
            expected.put("b.txt",new PathWatchEventType[] {ADDED});

            Thread.currentThread().sleep(1000); // TODO poor test

            capture.assertEvents(expected);
            
            //stop it
            pathWatcher.stop();
            
            capture.reset();
            
            Thread.currentThread().sleep(1000); // TODO poor test
            
            pathWatcher.start();
            
            awaitQuietTime(pathWatcher);
            
            capture.assertEvents(expected);
            
        }
        finally
        {
            pathWatcher.stop();
        }
    }

    /**
     * When starting up the PathWatcher, the events should occur
     * indicating files that are of interest that already exist
     * on the filesystem.
     * 
     * @throws Exception
     *             on test failure
     */
    @Test
    public void testStartupFindFiles() throws Exception
    {
        Path dir = testdir.getEmptyPathDir();

        // Files we are interested in
        Files.createFile(dir.resolve("foo.war"));
        Files.createDirectories(dir.resolve("bar/WEB-INF"));
        Files.createFile(dir.resolve("bar/WEB-INF/web.xml"));

        // Files we don't care about
        Files.createFile(dir.resolve("foo.war.backup"));
        Files.createFile(dir.resolve(".hidden.war"));
        Files.createDirectories(dir.resolve(".wat/WEB-INF"));
        Files.createFile(dir.resolve(".wat/huh.war"));
        Files.createFile(dir.resolve(".wat/WEB-INF/web.xml"));

        PathWatcher pathWatcher = new PathWatcher();
        pathWatcher.setUpdateQuietTime(QUIET_TIME,TimeUnit.MILLISECONDS);

        // Add listener
        PathWatchEventCapture capture = new PathWatchEventCapture(dir);
        pathWatcher.addListener(capture);

        // Add test dir configuration
        PathWatcher.Config baseDirConfig = new PathWatcher.Config(dir);
        baseDirConfig.setRecurseDepth(2);
        baseDirConfig.addExcludeHidden();
        baseDirConfig.addIncludeGlobRelative("*.war");
        baseDirConfig.addIncludeGlobRelative("*/WEB-INF/web.xml");
        pathWatcher.watch(baseDirConfig);

        try
        {
            capture.setFinishTrigger(2);
            pathWatcher.start();

            // Let quiet time do its thing
            capture.finishedLatch.await(LONG_TIME,TimeUnit.MILLISECONDS);

            Map<String, PathWatchEventType[]> expected = new HashMap<>();
            expected.put("bar/WEB-INF/web.xml",new PathWatchEventType[] { ADDED });
            expected.put("foo.war",new PathWatchEventType[] { ADDED });

            capture.assertEvents(expected);
            TimeUnit.MILLISECONDS.sleep(WAIT_TIME);
            capture.assertEvents(expected);
        }
        finally
        {
            pathWatcher.stop();
        }
    }
    
    @Test
    public void testGlobPattern () throws Exception
    {
        Path dir = testdir.getEmptyPathDir();

        // Files we are interested in
        Files.createFile(dir.resolve("a.txt"));
        Files.createDirectories(dir.resolve("b/b.txt"));
        Files.createDirectories(dir.resolve("c/d"));
        Files.createFile(dir.resolve("c/d/d.txt"));
        Files.createFile(dir.resolve(".foo.txt"));

        // Files we don't care about
        Files.createFile(dir.resolve("txt.foo"));
        Files.createFile(dir.resolve("b/foo.xml"));
    

        PathWatcher pathWatcher = new PathWatcher();
        pathWatcher.setUpdateQuietTime(QUIET_TIME,TimeUnit.MILLISECONDS);

        // Add listener
        PathWatchEventCapture capture = new PathWatchEventCapture(dir);
        pathWatcher.addListener(capture);

        // Add test dir configuration
        PathWatcher.Config baseDirConfig = new PathWatcher.Config(dir);
        baseDirConfig.setRecurseDepth(PathWatcher.Config.UNLIMITED_DEPTH);
        baseDirConfig.addExcludeHidden();
        baseDirConfig.addIncludeGlobRelative("**.txt");
        pathWatcher.watch(baseDirConfig);

        try
        {
            capture.setFinishTrigger(3);
            pathWatcher.start();
            assertTrue(capture.finishedLatch.await(LONG_TIME,TimeUnit.MILLISECONDS));

            Map<String, PathWatchEventType[]> expected = new HashMap<>();

            expected.put("a.txt",new PathWatchEventType[] { ADDED });
            expected.put("b/b.txt",new PathWatchEventType[] { ADDED });
            expected.put("c/d/d.txt",new PathWatchEventType[] { ADDED });
            capture.assertEvents(expected);
            TimeUnit.MILLISECONDS.sleep(WAIT_TIME);
            capture.assertEvents(expected);
        }
        finally
        {
            pathWatcher.stop();
        }
    }

    @Test
    public void testDeployFiles_Update_Delete() throws Exception
    {
        Path dir = testdir.getEmptyPathDir();

        // Files we are interested in
        Files.createFile(dir.resolve("foo.war"));
        Files.createDirectories(dir.resolve("bar/WEB-INF"));
        Files.createFile(dir.resolve("bar/WEB-INF/web.xml"));

        PathWatcher pathWatcher = new PathWatcher();
        pathWatcher.setUpdateQuietTime(QUIET_TIME,TimeUnit.MILLISECONDS);

        // Add listener
        PathWatchEventCapture capture = new PathWatchEventCapture(dir);
        pathWatcher.addListener(capture);

        // Add test dir configuration
        PathWatcher.Config baseDirConfig = new PathWatcher.Config(dir);
        baseDirConfig.setRecurseDepth(100);
        baseDirConfig.addExcludeHidden();
        baseDirConfig.addIncludeGlobRelative("*.war");
        baseDirConfig.addIncludeGlobRelative("*/WEB-INF/web.xml");
        pathWatcher.watch(baseDirConfig);

        try
        {
            capture.setFinishTrigger(2);
            pathWatcher.start();

            assertTrue(capture.finishedLatch.await(LONG_TIME,TimeUnit.MILLISECONDS));

            capture.setFinishTrigger(3);
            
            // Update web.xml
            Path webFile = dir.resolve("bar/WEB-INF/web.xml");
            //capture.setFinishTrigger(webFile,MODIFIED);
            updateFile(webFile,"Hello Update");

            // Delete war
            Files.delete(dir.resolve("foo.war"));

            // Add a another new war
            Files.createFile(dir.resolve("bar.war"));

            // Let capture complete
            assertTrue(capture.finishedLatch.await(LONG_TIME,TimeUnit.MILLISECONDS));

            Map<String, PathWatchEventType[]> expected = new HashMap<>();

            expected.put("bar/WEB-INF/web.xml",new PathWatchEventType[] { ADDED, MODIFIED });
            expected.put("foo.war",new PathWatchEventType[] { ADDED, DELETED });
            expected.put("bar.war",new PathWatchEventType[] { ADDED });

            capture.assertEvents(expected);
            TimeUnit.MILLISECONDS.sleep(WAIT_TIME);
            capture.assertEvents(expected);
        }
        finally
        {
            pathWatcher.stop();
        }
    }

    @Test
    public void testDeployFiles_NewWar() throws Exception
    {
        Path dir = testdir.getEmptyPathDir();

        // Files we are interested in
        Files.createFile(dir.resolve("foo.war"));
        Files.createDirectories(dir.resolve("bar/WEB-INF"));
        Files.createFile(dir.resolve("bar/WEB-INF/web.xml"));

        PathWatcher pathWatcher = new PathWatcher();
        pathWatcher.setUpdateQuietTime(QUIET_TIME,TimeUnit.MILLISECONDS);

        // Add listener
        PathWatchEventCapture capture = new PathWatchEventCapture(dir);
        pathWatcher.addListener(capture);

        // Add test dir configuration
        PathWatcher.Config baseDirConfig = new PathWatcher.Config(dir);
        baseDirConfig.setRecurseDepth(2);
        baseDirConfig.addExcludeHidden();
        baseDirConfig.addIncludeGlobRelative("*.war");
        baseDirConfig.addIncludeGlobRelative("*/WEB-INF/web.xml");
        pathWatcher.watch(baseDirConfig);

        try
        {
            capture.setFinishTrigger(2);
            pathWatcher.start();

            // Pretend that startup occurred
            assertTrue(capture.finishedLatch.await(LONG_TIME,TimeUnit.MILLISECONDS));

            // New war added
            capture.setFinishTrigger(1);
            Path warFile = dir.resolve("hello.war");
            updateFile(warFile,"Create Hello");
            Thread.sleep(QUIET_TIME/2);
            updateFile(warFile,"Hello 1");
            Thread.sleep(QUIET_TIME/2);
            updateFile(warFile,"Hello two");   
            Thread.sleep(QUIET_TIME/2);
            updateFile(warFile,"Hello three");            

            // Let capture finish
            assertTrue(capture.finishedLatch.await(LONG_TIME,TimeUnit.MILLISECONDS));

            Map<String, PathWatchEventType[]> expected = new HashMap<>();

            expected.put("bar/WEB-INF/web.xml",new PathWatchEventType[] { ADDED });
            expected.put("foo.war",new PathWatchEventType[] { ADDED });
            expected.put("hello.war",new PathWatchEventType[] { ADDED });

            capture.assertEvents(expected);
            TimeUnit.MILLISECONDS.sleep(WAIT_TIME);
            capture.assertEvents(expected);
        }
        finally
        {
            pathWatcher.stop();
        }
    }

    @Test
    public void testDeployFiles_NewDir() throws Exception
    {
        Path dir = testdir.getEmptyPathDir();

        // Files we are interested in
        Files.createFile(dir.resolve("foo.war"));

        PathWatcher pathWatcher = new PathWatcher();
        pathWatcher.setUpdateQuietTime(QUIET_TIME,TimeUnit.MILLISECONDS);

        // Add listener
        PathWatchEventCapture capture = new PathWatchEventCapture(dir);
        pathWatcher.addListener(capture);

        // Add test dir configuration
        PathWatcher.Config baseDirConfig = new PathWatcher.Config(dir);
        baseDirConfig.setRecurseDepth(2);
        baseDirConfig.addExcludeHidden();
        baseDirConfig.addIncludeGlobRelative("*.war");
        baseDirConfig.addIncludeGlobRelative("*/WEB-INF/web.xml");
        pathWatcher.watch(baseDirConfig);

        try
        {
            capture.setFinishTrigger(1);
            pathWatcher.start();

            // Pretend that startup occurred
            assertTrue(capture.finishedLatch.await(LONG_TIME,TimeUnit.MILLISECONDS));

            // New war added
            capture.setFinishTrigger(1);

            Files.createDirectories(dir.resolve("bar/WEB-INF"));
            Thread.sleep(QUIET_TIME/2);
            Files.createFile(dir.resolve("bar/WEB-INF/web.xml"));
            Thread.sleep(QUIET_TIME/2);
            updateFile(dir.resolve("bar/WEB-INF/web.xml"),"Update");
            Thread.sleep(QUIET_TIME/2);
            updateFile(dir.resolve("bar/WEB-INF/web.xml"),"Update web.xml");    

            // Let capture finish
            assertTrue(capture.finishedLatch.await(LONG_TIME,TimeUnit.MILLISECONDS));

            Map<String, PathWatchEventType[]> expected = new HashMap<>();

            expected.put("bar/WEB-INF/web.xml",new PathWatchEventType[] { ADDED });
            expected.put("foo.war",new PathWatchEventType[] { ADDED });

            capture.assertEvents(expected);
            TimeUnit.MILLISECONDS.sleep(WAIT_TIME);
            capture.assertEvents(expected);
        }
        finally
        {
            pathWatcher.stop();
        }
    }


    @Test
    public void testDeployFilesBeyondDepthLimit() throws Exception
    {
        Path dir = testdir.getEmptyPathDir();

        // Files we are interested in
        Files.createDirectories(dir.resolve("foo/WEB-INF/lib"));
        Files.createDirectories(dir.resolve("bar/WEB-INF/lib"));

        PathWatcher pathWatcher = new PathWatcher();
        pathWatcher.setUpdateQuietTime(QUIET_TIME,TimeUnit.MILLISECONDS);

        // Add listener
        PathWatchEventCapture capture = new PathWatchEventCapture(dir);
        pathWatcher.addListener(capture);

        // Add test dir configuration
        PathWatcher.Config baseDirConfig = new PathWatcher.Config(dir);
        baseDirConfig.setRecurseDepth(0);
        pathWatcher.watch(baseDirConfig);

        try
        {
            capture.setFinishTrigger(2);
            pathWatcher.start();

            // Pretend that startup occurred
            assertTrue(capture.finishedLatch.await(LONG_TIME,TimeUnit.MILLISECONDS));

            Map<String, PathWatchEventType[]> expected = new HashMap<>();
            expected.put("foo",new PathWatchEventType[] { ADDED });
            expected.put("bar",new PathWatchEventType[] { ADDED });
            
            capture.assertEvents(expected);
            
            capture.reset(1);
            expected.clear();
            expected.put("bar",new PathWatchEventType[] { MODIFIED });
            Files.createFile(dir.resolve("bar/index.html"));
            assertTrue(capture.finishedLatch.await(LONG_TIME,TimeUnit.MILLISECONDS));

            capture.assertEvents(expected);
            TimeUnit.MILLISECONDS.sleep(WAIT_TIME);
            capture.assertEvents(expected);
            
            capture.reset(1);
            expected.clear();
            expected.put("bob",new PathWatchEventType[] { ADDED });
            Files.createFile(dir.resolve("bar/WEB-INF/lib/ignored"));
            Files.createDirectories(dir.resolve("bob/WEB-INF/lib"));
            Thread.sleep(QUIET_TIME/2);
            Files.createFile(dir.resolve("bob/index.html"));
            Thread.sleep(QUIET_TIME/2);
            updateFile(dir.resolve("bob/index.html"),"Update");
            Thread.sleep(QUIET_TIME/2);
            updateFile(dir.resolve("bob/index.html"),"Update index.html");

            capture.assertEvents(expected);
            TimeUnit.MILLISECONDS.sleep(WAIT_TIME);
            capture.assertEvents(expected);
            
        }
        finally
        {
            pathWatcher.stop();
        }
    }
    

    @Test
    public void testWatchFile() throws Exception
    {
        Path dir = testdir.getEmptyPathDir();

        // Files we are interested in
        Files.createDirectories(dir.resolve("bar/WEB-INF"));
        Files.createFile(dir.resolve("bar/WEB-INF/web.xml"));

        PathWatcher pathWatcher = new PathWatcher();
        pathWatcher.setUpdateQuietTime(QUIET_TIME,TimeUnit.MILLISECONDS);

        // Add listener
        PathWatchEventCapture capture = new PathWatchEventCapture(dir);
        pathWatcher.addListener(capture);

        // Add test configuration
        pathWatcher.watch(dir.resolve("bar/WEB-INF/web.xml"));
        pathWatcher.setNotifyExistingOnStart(false);

        try
        {
            pathWatcher.start();
            Thread.sleep(WAIT_TIME);
            assertThat(capture.events.size(),is(0));

            Files.createFile(dir.resolve("bar/index.htnl"));
            Files.createFile(dir.resolve("bar/WEB-INF/other.xml"));
            Files.createDirectories(dir.resolve("bar/WEB-INF/lib"));

            Thread.sleep(WAIT_TIME);
            assertThat(capture.events.size(),is(0));

            capture.setFinishTrigger(1);
            updateFile(dir.resolve("bar/WEB-INF/web.xml"),"Update web.xml");
            assertTrue(capture.finishedLatch.await(LONG_TIME,TimeUnit.MILLISECONDS));

            Map<String, PathWatchEventType[]> expected = new HashMap<>();

            expected.put("bar/WEB-INF/web.xml",new PathWatchEventType[] { MODIFIED });

            capture.assertEvents(expected);
            TimeUnit.MILLISECONDS.sleep(WAIT_TIME);
            capture.assertEvents(expected);
        }
        finally
        {
            pathWatcher.stop();
        }
    }

    
    /**
     * Pretend to modify a new war file that is large, and being copied into place
     * using some sort of technique that is slow enough that it takes a while for
     * the entire war file to exist in place.
     * <p>
     * This is to test the quiet time logic to ensure that only a single MODIFIED event occurs on this new war file
     * 
     * @throws Exception
     *             on test failure
     */
    @Test
    public void testDeployFiles_ModifyWar_LargeSlowCopy() throws Exception
    {
        Path dir = testdir.getEmptyPathDir();

        // Files we are interested in
        Files.createFile(dir.resolve("foo.war"));
        Files.createFile(dir.resolve("hello.war"));
        Files.createDirectories(dir.resolve("bar/WEB-INF"));
        Files.createFile(dir.resolve("bar/WEB-INF/web.xml"));

        PathWatcher pathWatcher = new PathWatcher();
        pathWatcher.setUpdateQuietTime(QUIET_TIME,TimeUnit.MILLISECONDS);

        // Add listener
        PathWatchEventCapture capture = new PathWatchEventCapture(dir);
        pathWatcher.addListener(capture);

        // Add test dir configuration
        PathWatcher.Config baseDirConfig = new PathWatcher.Config(dir);
        baseDirConfig.setRecurseDepth(2);
        baseDirConfig.addExcludeHidden();
        baseDirConfig.addIncludeGlobRelative("*.war");
        baseDirConfig.addIncludeGlobRelative("*/WEB-INF/web.xml");
        pathWatcher.watch(baseDirConfig);

        try
        {
            capture.setFinishTrigger(3);
            pathWatcher.start();

            // Pretend that startup occurred
            assertTrue(capture.finishedLatch.await(LONG_TIME,TimeUnit.MILLISECONDS));


            // New war added (slowly)
            capture.setFinishTrigger(1);
            Path warFile = dir.resolve("hello.war");
            long start = System.nanoTime();
            new Thread(()->
            {
                updateFileOverTime(warFile,50 * MB,3,TimeUnit.SECONDS);
            }).start();
            
            assertTrue(capture.finishedLatch.await(6,TimeUnit.SECONDS));
            long end = System.nanoTime();
            assertThat(end-start,greaterThan(TimeUnit.SECONDS.toNanos(3)));
            

            Map<String, PathWatchEventType[]> expected = new HashMap<>();
            expected.put("bar/WEB-INF/web.xml",new PathWatchEventType[] { ADDED });
            expected.put("foo.war",new PathWatchEventType[] { ADDED });
            expected.put("hello.war",new PathWatchEventType[] { ADDED, MODIFIED });

            capture.assertEvents(expected);
            TimeUnit.MILLISECONDS.sleep(WAIT_TIME);
            capture.assertEvents(expected);
        }
        finally
        {
            pathWatcher.stop();
        }
    }
}<|MERGE_RESOLUTION|>--- conflicted
+++ resolved
@@ -59,11 +59,6 @@
 @RunWith(AdvancedRunner.class)
 public class PathWatcherTest
 {
-<<<<<<< HEAD
-    public static final int QUIET_TIME = OS.IS_LINUX?300:(OS.IS_OSX?5000:1000);
-    public static final int WAIT_TIME = 2 * QUIET_TIME;
-    public static final int LONG_TIME = 5 * QUIET_TIME;
-=======
     public static final int QUIET_TIME;
     public static final int WAIT_TIME;
     public static final int LONG_TIME;
@@ -79,7 +74,6 @@
         WAIT_TIME = 2 * QUIET_TIME;
         LONG_TIME = 5 * QUIET_TIME;
     }
->>>>>>> ce4adb54
     
     public static class PathWatchEventCapture implements PathWatcher.Listener
     {
