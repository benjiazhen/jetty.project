--- conflicted
+++ resolved
@@ -6,11 +6,7 @@
     <version>20</version>
   </parent>
   <artifactId>jetty-project</artifactId>
-<<<<<<< HEAD
   <version>8.1.7-SNAPSHOT</version>
-=======
-  <version>7.6.7-SNAPSHOT</version>
->>>>>>> 2de753b3
   <name>Jetty :: Project</name>
   <url>${jetty.url}</url>
   <packaging>pom</packaging>
@@ -398,10 +394,10 @@
     <dependencies>
       <!-- Orbit Deps -->
       <dependency>
-         <groupId>org.eclipse.jetty.orbit</groupId>
-         <artifactId>javax.servlet</artifactId>
-         <version>3.0.0.v201112011016</version>
-       </dependency>
+        <groupId>org.eclipse.jetty.orbit</groupId>
+        <artifactId>javax.servlet</artifactId>
+        <version>${orbit-servlet-api-version}</version>
+      </dependency>
       <dependency>
         <groupId>org.eclipse.jetty.orbit</groupId>
         <artifactId>javax.annotation</artifactId>
