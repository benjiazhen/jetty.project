// ========================================================================
// Copyright (c) 2004-2009 Mort Bay Consulting Pty. Ltd.
// ------------------------------------------------------------------------
// All rights reserved. This program and the accompanying materials
// are made available under the terms of the Eclipse Public License v1.0
// and Apache License v2.0 which accompanies this distribution.
// The Eclipse Public License is available at
// http://www.eclipse.org/legal/epl-v10.html
// The Apache License v2.0 is available at
// http://www.opensource.org/licenses/apache2.0.php
// You may elect to redistribute this code under either of these licenses.
// ========================================================================

package org.eclipse.jetty.webapp;

import java.io.File;
import java.io.IOException;
import java.net.MalformedURLException;
import java.net.URL;
import java.security.PermissionCollection;
import java.util.ArrayList;
import java.util.Collections;
import java.util.EventListener;
import java.util.HashMap;
import java.util.List;
import java.util.Map;
import javax.servlet.ServletContext;
import javax.servlet.http.HttpSessionActivationListener;
import javax.servlet.http.HttpSessionAttributeListener;
import javax.servlet.http.HttpSessionBindingListener;
import javax.servlet.http.HttpSessionListener;

import org.eclipse.jetty.security.SecurityHandler;
import org.eclipse.jetty.server.Connector;
import org.eclipse.jetty.server.HandlerContainer;
import org.eclipse.jetty.server.Server;
import org.eclipse.jetty.server.handler.ContextHandler;
import org.eclipse.jetty.server.handler.ErrorHandler;
import org.eclipse.jetty.server.session.SessionHandler;
import org.eclipse.jetty.servlet.ErrorPageErrorHandler;
import org.eclipse.jetty.servlet.ServletContextHandler;
import org.eclipse.jetty.servlet.ServletHandler;
import org.eclipse.jetty.util.LazyList;
import org.eclipse.jetty.util.Loader;
import org.eclipse.jetty.util.MultiException;
import org.eclipse.jetty.util.StringUtil;
import org.eclipse.jetty.util.URIUtil;
import org.eclipse.jetty.util.log.Log;
import org.eclipse.jetty.util.log.Logger;
import org.eclipse.jetty.util.resource.Resource;
import org.eclipse.jetty.util.resource.ResourceCollection;

/* ------------------------------------------------------------ */
/** Web Application Context Handler.
 * The WebAppContext handler is an extension of ContextHandler that
 * coordinates the construction and configuration of nested handlers:
 * {@link org.eclipse.jetty.security.ConstraintSecurityHandler}, {@link org.eclipse.jetty.server.session.SessionHandler}
 * and {@link org.eclipse.jetty.servlet.ServletHandler}.
 * The handlers are configured by pluggable configuration classes, with
 * the default being  {@link org.eclipse.jetty.webapp.WebXmlConfiguration} and
 * {@link org.eclipse.jetty.webapp.JettyWebXmlConfiguration}.
 *
 * @org.apache.xbean.XBean description="Creates a servlet web application at a given context from a resource base"
 *
 */
public class WebAppContext extends ServletContextHandler implements WebAppClassLoader.Context
{
    private static final Logger LOG = Log.getLogger(WebAppContext.class);

    public static final String TEMPDIR = "javax.servlet.context.tempdir";
    public static final String BASETEMPDIR = "org.eclipse.jetty.webapp.basetempdir";
    public final static String WEB_DEFAULTS_XML="org/eclipse/jetty/webapp/webdefault.xml";
    public final static String ERROR_PAGE="org.eclipse.jetty.server.error_page";
    public final static String SERVER_CONFIG = "org.eclipse.jetty.webapp.configuration";
    public final static String SERVER_SYS_CLASSES = "org.eclipse.jetty.webapp.systemClasses";
    public final static String SERVER_SRV_CLASSES = "org.eclipse.jetty.webapp.serverClasses";

    private static String[] __dftConfigurationClasses =
    {
        "org.eclipse.jetty.webapp.WebInfConfiguration",
        "org.eclipse.jetty.webapp.WebXmlConfiguration",
        "org.eclipse.jetty.webapp.MetaInfConfiguration",
        "org.eclipse.jetty.webapp.FragmentConfiguration",
        "org.eclipse.jetty.webapp.JettyWebXmlConfiguration"//,
        //"org.eclipse.jetty.webapp.TagLibConfiguration"
    } ;

    // System classes are classes that cannot be replaced by
    // the web application, and they are *always* loaded via
    // system classloader.
    public final static String[] __dftSystemClasses =
    {
        "java.",                            // Java SE classes (per servlet spec v2.5 / SRV.9.7.2)
        "javax.",                           // Java SE classes (per servlet spec v2.5 / SRV.9.7.2)
        "org.xml.",                         // needed by javax.xml
        "org.w3c.",                         // needed by javax.xml
        "org.apache.commons.logging.",      // TODO: review if special case still needed
        "org.eclipse.jetty.continuation.",  // webapp cannot change continuation classes
        "org.eclipse.jetty.jndi.",          // webapp cannot change naming classes
        "org.eclipse.jetty.plus.jaas.",     // webapp cannot change jaas classes
        "org.eclipse.jetty.websocket.WebSocket", // WebSocket is a jetty extension
        "org.eclipse.jetty.websocket.WebSocketFactory", // WebSocket is a jetty extension
        "org.eclipse.jetty.servlet.DefaultServlet" // webapp cannot change default servlets
    } ;

    // Server classes are classes that are hidden from being
    // loaded by the web application using system classloader,
    // so if web application needs to load any of such classes,
    // it has to include them in its distribution.
    public final static String[] __dftServerClasses =
    {
        "-org.eclipse.jetty.continuation.", // don't hide continuation classes
        "-org.eclipse.jetty.jndi.",         // don't hide naming classes
        "-org.eclipse.jetty.plus.jaas.",    // don't hide jaas classes
        "-org.eclipse.jetty.websocket.WebSocket", // WebSocket is a jetty extension
        "-org.eclipse.jetty.websocket.WebSocketFactory", // WebSocket is a jetty extension
        "-org.eclipse.jetty.servlet.DefaultServlet", // don't hide default servlet
        "-org.eclipse.jetty.servlet.listener.", // don't hide useful listeners
        "org.eclipse.jetty."                // hide other jetty classes
    } ;

    private String[] _configurationClasses = __dftConfigurationClasses;
    private ClasspathPattern _systemClasses = null;
    private ClasspathPattern _serverClasses = null;

    private Configuration[] _configurations;
    private String _defaultsDescriptor=WEB_DEFAULTS_XML;
    private String _descriptor=null;
    private final List<String> _overrideDescriptors = new ArrayList<String>();
    private boolean _distributable=false;
    private boolean _extractWAR=true;
    private boolean _copyDir=false;
    private boolean _copyWebInf=true; // TODO change to false?
    private boolean _logUrlOnStart =false;
    private boolean _parentLoaderPriority= Boolean.getBoolean("org.eclipse.jetty.server.webapp.parentLoaderPriority");
    private PermissionCollection _permissions;

    private String[] _contextWhiteList = null;

    private File _tmpDir;
    private String _war;
    private String _extraClasspath;
    private Throwable _unavailableException;

    private Map<String, String> _resourceAliases;
    private boolean _ownClassLoader=false;
    private boolean _configurationDiscovered=true;
    private boolean _configurationClassesSet=false;
    private boolean _configurationsSet=false;
    private boolean _allowDuplicateFragmentNames = false;
    private boolean _throwUnavailableOnStartupException = false;
<<<<<<< HEAD
    
=======


>>>>>>> cbde93f1
    private MetaData _metadata=new MetaData();

    public static WebAppContext getCurrentWebAppContext()
    {
        ContextHandler.Context context=ContextHandler.getCurrentContext();
        if (context!=null)
        {
            ContextHandler handler = context.getContextHandler();
            if (handler instanceof WebAppContext)
                return (WebAppContext)handler;
        }
        return null;
    }

    /* ------------------------------------------------------------ */
    public WebAppContext()
    {
        super(SESSIONS|SECURITY);
        _scontext=new Context();
        setErrorHandler(new ErrorPageErrorHandler());
    }

    /* ------------------------------------------------------------ */
    /**
     * @param contextPath The context path
     * @param webApp The URL or filename of the webapp directory or war file.
     */
    public WebAppContext(String webApp,String contextPath)
    {
        super(null,contextPath,SESSIONS|SECURITY);
        _scontext=new Context();
        setContextPath(contextPath);
        setWar(webApp);
        setErrorHandler(new ErrorPageErrorHandler());
    }

    /* ------------------------------------------------------------ */
    /**
     * @param parent The parent HandlerContainer.
     * @param contextPath The context path
     * @param webApp The URL or filename of the webapp directory or war file.
     */
    public WebAppContext(HandlerContainer parent, String webApp, String contextPath)
    {
        super(parent,contextPath,SESSIONS|SECURITY);
        _scontext=new Context();
        setWar(webApp);
        setErrorHandler(new ErrorPageErrorHandler());
    }

    /* ------------------------------------------------------------ */

    /**
     * This constructor is used in the geronimo integration.
     *
     * @param sessionHandler SessionHandler for this web app
     * @param securityHandler SecurityHandler for this web app
     * @param servletHandler ServletHandler for this web app
     * @param errorHandler ErrorHandler for this web app
     */
    public WebAppContext(SessionHandler sessionHandler, SecurityHandler securityHandler, ServletHandler servletHandler, ErrorHandler errorHandler) {
        super(null, sessionHandler, securityHandler, servletHandler, errorHandler);
        _scontext = new Context();
        setErrorHandler(errorHandler != null ? errorHandler : new ErrorPageErrorHandler());
    }

    /* ------------------------------------------------------------ */
    /**
     * @param servletContextName The servletContextName to set.
     */
    @Override
    public void setDisplayName(String servletContextName)
    {
        super.setDisplayName(servletContextName);
        ClassLoader cl = getClassLoader();
        if (cl!=null && cl instanceof WebAppClassLoader && servletContextName!=null)
            ((WebAppClassLoader)cl).setName(servletContextName);
    }

    /* ------------------------------------------------------------ */
    /** Get an exception that caused the webapp to be unavailable
     * @return A throwable if the webapp is unavailable or null
     */
    public Throwable getUnavailableException()
    {
        return _unavailableException;
    }


    /* ------------------------------------------------------------ */
    /** Set Resource Alias.
     * Resource aliases map resource uri's within a context.
     * They may optionally be used by a handler when looking for
     * a resource.
     * @param alias
     * @param uri
     */
    public void setResourceAlias(String alias, String uri)
    {
        if (_resourceAliases == null)
            _resourceAliases= new HashMap<String, String>(5);
        _resourceAliases.put(alias, uri);
    }

    /* ------------------------------------------------------------ */
    public Map<String, String> getResourceAliases()
    {
        if (_resourceAliases == null)
            return null;
        return _resourceAliases;
    }

    /* ------------------------------------------------------------ */
    public void setResourceAliases(Map<String, String> map)
    {
        _resourceAliases = map;
    }

    /* ------------------------------------------------------------ */
    public String getResourceAlias(String alias)
    {
        if (_resourceAliases == null)
            return null;
        return _resourceAliases.get(alias);
    }

    /* ------------------------------------------------------------ */
    public String removeResourceAlias(String alias)
    {
        if (_resourceAliases == null)
            return null;
        return _resourceAliases.remove(alias);
    }

    /* ------------------------------------------------------------ */
    /* (non-Javadoc)
     * @see org.eclipse.jetty.server.server.handler.ContextHandler#setClassLoader(java.lang.ClassLoader)
     */
    @Override
    public void setClassLoader(ClassLoader classLoader)
    {
        super.setClassLoader(classLoader);

//        if ( !(classLoader instanceof WebAppClassLoader) )
//        {
//            LOG.info("NOTE: detected a classloader which is not an instance of WebAppClassLoader being set on WebAppContext, some typical class and resource locations may be missing on: " + toString() );
//        }

        if (classLoader!=null && classLoader instanceof WebAppClassLoader && getDisplayName()!=null)
            ((WebAppClassLoader)classLoader).setName(getDisplayName());
    }

    /* ------------------------------------------------------------ */
    @Override
    public Resource getResource(String uriInContext) throws MalformedURLException
    {
        if (uriInContext==null || !uriInContext.startsWith(URIUtil.SLASH))
            throw new MalformedURLException(uriInContext);

        IOException ioe= null;
        Resource resource= null;
        int loop=0;
        while (uriInContext!=null && loop++<100)
        {
            try
            {
                resource= super.getResource(uriInContext);
                if (resource != null && resource.exists())
                    return resource;

                uriInContext = getResourceAlias(uriInContext);
            }
            catch (IOException e)
            {
                LOG.ignore(e);
                if (ioe==null)
                    ioe= e;
            }
        }

        if (ioe != null && ioe instanceof MalformedURLException)
            throw (MalformedURLException)ioe;

        return resource;
    }


    /* ------------------------------------------------------------ */
    /** Is the context Automatically configured.
     *
     * @return true if configuration discovery.
     */
    public boolean isConfigurationDiscovered()
    {
        return _configurationDiscovered;
    }

    /* ------------------------------------------------------------ */
    /** Set the configuration discovery mode.
     * If configuration discovery is set to true, then the JSR315
     * servlet 3.0 discovered configuration features are enabled.
     * These are:<ul>
     * <li>Web Fragments</li>
     * <li>META-INF/resource directories</li>
     * </ul>
     * @param discovered true if configuration discovery is enabled for automatic configuration from the context
     */
    public void setConfigurationDiscovered(boolean discovered)
    {
        _configurationDiscovered = discovered;
    }

    /* ------------------------------------------------------------ */
    /** Pre configure the web application.
     * <p>
     * The method is normally called from {@link #start()}. It performs
     * the discovery of the configurations to be applied to this context,
     * specifically:<ul>
     * <li>Instantiate the {@link Configuration} instances with a call to {@link #loadConfigurations()}.
     * <li>Setup the default System classes by calling {@link #loadSystemClasses()}
     * <li>Setup the default Server classes by calling <code>loadServerClasses()</code>
     * <li>Instantiates a classload (if one is not already set)
     * <li>Calls the {@link Configuration#preConfigure(WebAppContext)} method of all
     * Configuration instances.
     * </ul>
     * @throws Exception
     */
    public void preConfigure() throws Exception
    {
        // Setup configurations
        loadConfigurations();

        // Setup system classes
        loadSystemClasses();

        // Setup server classes
        loadServerClasses();

        // Configure classloader
        _ownClassLoader=false;
        if (getClassLoader()==null)
        {
            WebAppClassLoader classLoader = new WebAppClassLoader(this);
            setClassLoader(classLoader);
            _ownClassLoader=true;
        }

        if (LOG.isDebugEnabled())
        {
            ClassLoader loader = getClassLoader();
            LOG.debug("Thread Context class loader is: " + loader);
            loader=loader.getParent();
            while(loader!=null)
            {
                LOG.debug("Parent class loader is: " + loader);
                loader=loader.getParent();
            }
        }

        // Prepare for configuration
        for (int i=0;i<_configurations.length;i++)
        {
            LOG.debug("preConfigure {} with {}",this,_configurations[i]);
            _configurations[i].preConfigure(this);
        }
    }

    /* ------------------------------------------------------------ */
    public void configure() throws Exception
    {
        // Configure webapp
        for (int i=0;i<_configurations.length;i++)
        {
            LOG.debug("configure {} with {}",this,_configurations[i]);
            _configurations[i].configure(this);
        }
    }

    /* ------------------------------------------------------------ */
    public void postConfigure() throws Exception
    {
        // Clean up after configuration
        for (int i=0;i<_configurations.length;i++)
        {
            LOG.debug("postConfigure {} with {}",this,_configurations[i]);
            _configurations[i].postConfigure(this);
        }
    }

    /* ------------------------------------------------------------ */
    /*
     * @see org.eclipse.thread.AbstractLifeCycle#doStart()
     */
    @Override
    protected void doStart() throws Exception
    {
        try
        {
            _metadata.setAllowDuplicateFragmentNames(isAllowDuplicateFragmentNames());
            preConfigure();
            super.doStart();
            postConfigure();

            if (isLogUrlOnStart())
                dumpUrl();
        }
        catch (Exception e)
        {
            //start up of the webapp context failed, make sure it is not started
            LOG.warn("Failed startup of context "+this, e);
            _unavailableException=e;
            setAvailable(false);
            if (isThrowUnavailableOnStartupException())
                throw e;
        }
    }

    /* ------------------------------------------------------------ */
    /*
     * @see org.eclipse.thread.AbstractLifeCycle#doStop()
     */
    @Override
    protected void doStop() throws Exception
    {
        super.doStop();

        try
        {
            for (int i=_configurations.length;i-->0;)
                _configurations[i].deconfigure(this);

            if (_metadata != null)
                _metadata.clear();
            _metadata=new MetaData();

        }
        finally
        {
            if (_ownClassLoader)
                setClassLoader(null);

            setAvailable(true);
            _unavailableException=null;
        }
    }

    /* ------------------------------------------------------------ */
    @Override
    public void destroy()
    {
        // Prepare for configuration
        MultiException mx=new MultiException();
        if (_configurations!=null)
        {
            for (int i=_configurations.length;i-->0;)
            {
                try
                {
                    _configurations[i].destroy(this);
                }
                catch(Exception e)
                {
                    mx.add(e);
                }
            }
        }
        _configurations=null;
        super.destroy();
        mx.ifExceptionThrowRuntime();
    }


    /* ------------------------------------------------------------ */
    /*
     * Dumps the current web app name and URL to the log
     */
    private void dumpUrl()
    {
        Connector[] connectors = getServer().getConnectors();
        for (int i=0;i<connectors.length;i++)
        {
            String connectorName = connectors[i].getName();
            String displayName = getDisplayName();
            if (displayName == null)
                displayName = "WebApp@"+connectors.hashCode();

            LOG.info(displayName + " at http://" + connectorName + getContextPath());
        }
    }

    /* ------------------------------------------------------------ */
    /**
     * @return Returns the configurations.
     */
    public String[] getConfigurationClasses()
    {
        return _configurationClasses;
    }

    /* ------------------------------------------------------------ */
    /**
     * @return Returns the configurations.
     */
    public Configuration[] getConfigurations()
    {
        return _configurations;
    }

    /* ------------------------------------------------------------ */
    /**
     * The default descriptor is a web.xml format file that is applied to the context before the standard WEB-INF/web.xml
     * @return Returns the defaultsDescriptor.
     */
    public String getDefaultsDescriptor()
    {
        return _defaultsDescriptor;
    }

    /* ------------------------------------------------------------ */
    /**
     * The override descriptor is a web.xml format file that is applied to the context after the standard WEB-INF/web.xml
     * @return Returns the Override Descriptor.
     * @deprecated use {@link #getOverrideDescriptors()}
     */
    public String getOverrideDescriptor()
    {
        if (_overrideDescriptors.size()!=1)
            return null;
        return _overrideDescriptors.get(0);
    }

    /* ------------------------------------------------------------ */
    /**
     * An override descriptor is a web.xml format file that is applied to the context after the standard WEB-INF/web.xml
     * @return Returns the Override Descriptor list
     */
    public List<String> getOverrideDescriptors()
    {
        return Collections.unmodifiableList(_overrideDescriptors);
    }

    /* ------------------------------------------------------------ */
    /**
     * @return Returns the permissions.
     */
    public PermissionCollection getPermissions()
    {
        return _permissions;
    }

    /* ------------------------------------------------------------ */
    /**
     * @see #setServerClasses(String[])
     * @return Returns the serverClasses.
     */
    public String[] getServerClasses()
    {
        if (_serverClasses == null)
            loadServerClasses();

        return _serverClasses.getPatterns();
    }

    public void addServerClass(String classname)
    {
        if (_serverClasses == null)
            loadServerClasses();

        _serverClasses.addPattern(classname);
    }

    /* ------------------------------------------------------------ */
    /**
     * @see #setSystemClasses(String[])
     * @return Returns the systemClasses.
     */
    public String[] getSystemClasses()
    {
        if (_systemClasses == null)
            loadSystemClasses();

        return _systemClasses.getPatterns();
    }

    /* ------------------------------------------------------------ */
    public void addSystemClass(String classname)
    {
        if (_systemClasses == null)
            loadSystemClasses();

        _systemClasses.addPattern(classname);
    }

    /* ------------------------------------------------------------ */
    public boolean isServerClass(String name)
    {
        if (_serverClasses == null)
            loadServerClasses();

        return _serverClasses.match(name);
    }

    /* ------------------------------------------------------------ */
    public boolean isSystemClass(String name)
    {
        if (_systemClasses == null)
            loadSystemClasses();

        return _systemClasses.match(name);
    }

    /* ------------------------------------------------------------ */
    protected void loadSystemClasses()
    {
        if (_systemClasses != null)
            return;

        //look for a Server attribute with the list of System classes
        //to apply to every web application. If not present, use our defaults.
        Server server = getServer();
        if (server != null)
        {
            Object systemClasses = server.getAttribute(SERVER_SYS_CLASSES);
            if (systemClasses != null && systemClasses instanceof String[])
                _systemClasses = new ClasspathPattern((String[])systemClasses);
        }

        if (_systemClasses == null)
            _systemClasses = new ClasspathPattern(__dftSystemClasses);
    }

    /* ------------------------------------------------------------ */
    private void loadServerClasses()
    {
        if (_serverClasses != null)
            return;

        //look for a Server attribute with the list of Server classes
        //to apply to every web application. If not present, use our defaults.
        Server server = getServer();
        if (server != null)
        {
            Object serverClasses = server.getAttribute(SERVER_SRV_CLASSES);
            if (serverClasses != null || serverClasses instanceof String[])
                _serverClasses = new ClasspathPattern((String[])serverClasses);
        }

        if (_serverClasses == null)
            _serverClasses = new ClasspathPattern(__dftServerClasses);
    }

    /* ------------------------------------------------------------ */
    /**
     * @return Returns the war as a file or URL string (Resource)
     */
    public String getWar()
    {
        if (_war==null)
            _war=getResourceBase();
        return _war;
    }

    /* ------------------------------------------------------------ */
    public Resource getWebInf() throws IOException
    {
        if (super.getBaseResource() == null)
            return null;

        // Iw there a WEB-INF directory?
        Resource web_inf= super.getBaseResource().addPath("WEB-INF/");
        if (!web_inf.exists() || !web_inf.isDirectory())
            return null;

        return web_inf;
    }

    /* ------------------------------------------------------------ */
    /**
     * @return Returns the distributable.
     */
    public boolean isDistributable()
    {
        return _distributable;
    }

    /* ------------------------------------------------------------ */
    /**
     * @return Returns the extractWAR.
     */
    public boolean isExtractWAR()
    {
        return _extractWAR;
    }

    /* ------------------------------------------------------------ */
    /**
     * @return True if the webdir is copied (to allow hot replacement of jars on windows)
     */
    public boolean isCopyWebDir()
    {
        return _copyDir;
    }

    /* ------------------------------------------------------------ */
    /**
     * @return True if the web-inf lib and classes directories are copied (to allow hot replacement of jars on windows)
     */
    public boolean isCopyWebInf()
    {
        return _copyWebInf;
    }

    /* ------------------------------------------------------------ */
    /**
     * @return True if the classloader should delegate first to the parent
     * classloader (standard java behaviour) or false if the classloader
     * should first try to load from WEB-INF/lib or WEB-INF/classes (servlet
     * spec recommendation).
     */
    public boolean isParentLoaderPriority()
    {
        return _parentLoaderPriority;
    }


    /* ------------------------------------------------------------ */
    public String[] getDefaultConfigurationClasses ()
    {
        return __dftConfigurationClasses;
    }

    /* ------------------------------------------------------------ */
    public String[] getDefaultServerClasses ()
    {
        return __dftServerClasses;
    }

    /* ------------------------------------------------------------ */
    public String[] getDefaultSystemClasses ()
    {
        return __dftSystemClasses;
    }

    /* ------------------------------------------------------------ */
    protected void loadConfigurations()
    	throws Exception
    {
        //if the configuration instances have been set explicitly, use them
        if (_configurations!=null)
            return;

        //if the configuration classnames have been set explicitly use them
        if (!_configurationClassesSet)
            _configurationClasses=__dftConfigurationClasses;

        _configurations = new Configuration[_configurationClasses.length];
        for (int i = 0; i < _configurationClasses.length; i++)
        {
            _configurations[i]=(Configuration)Loader.loadClass(this.getClass(), _configurationClasses[i]).newInstance();
        }
    }

    /* ------------------------------------------------------------ */
    @Override
    protected boolean isProtectedTarget(String target)
    {
        while (target.startsWith("//"))
            target=URIUtil.compactPath(target);

        return StringUtil.startsWithIgnoreCase(target, "/web-inf") || StringUtil.startsWithIgnoreCase(target, "/meta-inf");
    }


    /* ------------------------------------------------------------ */
    @Override
    public String toString()
    {
        return super.toString()+(_war==null?"":(","+_war));
    }

    /* ------------------------------------------------------------ */
    /**
     * @param configurations The configuration class names.  If setConfigurations is not called
     * these classes are used to create a configurations array.
     */
    public void setConfigurationClasses(String[] configurations)
    {
        if (isRunning())
            throw new IllegalStateException();
        _configurationClasses = configurations==null?null:(String[])configurations.clone();
        _configurationClassesSet = true;
        _configurations=null;
    }

    /* ------------------------------------------------------------ */
    /**
     * @param configurations The configurations to set.
     */
    public void setConfigurations(Configuration[] configurations)
    {
        if (isRunning())
            throw new IllegalStateException();
        _configurations = configurations==null?null:(Configuration[])configurations.clone();
        _configurationsSet = true;
    }

    /* ------------------------------------------------------------ */
    /**
     * The default descriptor is a web.xml format file that is applied to the context before the standard WEB-INF/web.xml
     * @param defaultsDescriptor The defaultsDescriptor to set.
     */
    public void setDefaultsDescriptor(String defaultsDescriptor)
    {
        _defaultsDescriptor = defaultsDescriptor;
    }

    /* ------------------------------------------------------------ */
    /**
     * The override descriptor is a web.xml format file that is applied to the context after the standard WEB-INF/web.xml
     * @param overrideDescriptor The overrideDescritpor to set.
     * @deprecated use {@link #setOverrideDescriptors(List)}
     */
    public void setOverrideDescriptor(String overrideDescriptor)
    {
        _overrideDescriptors.clear();
        _overrideDescriptors.add(overrideDescriptor);
    }

    /* ------------------------------------------------------------ */
    /**
     * The override descriptor is a web.xml format file that is applied to the context after the standard WEB-INF/web.xml
     * @param overrideDescriptors The overrideDescriptors (file or URL) to set.
     */
    public void setOverrideDescriptors(List<String> overrideDescriptors)
    {
        _overrideDescriptors.clear();
        _overrideDescriptors.addAll(overrideDescriptors);
    }

    /* ------------------------------------------------------------ */
    /**
     * The override descriptor is a web.xml format file that is applied to the context after the standard WEB-INF/web.xml
     * @param overrideDescriptor The overrideDescriptor (file or URL) to add.
     */
    public void addOverrideDescriptor(String overrideDescriptor)
    {
        _overrideDescriptors.add(overrideDescriptor);
    }

    /* ------------------------------------------------------------ */
    /**
     * @return the web.xml descriptor to use. If set to null, WEB-INF/web.xml is used if it exists.
     */
    public String getDescriptor()
    {
        return _descriptor;
    }

    /* ------------------------------------------------------------ */
    /**
     * @param descriptor the web.xml descriptor to use. If set to null, WEB-INF/web.xml is used if it exists.
     */
    public void setDescriptor(String descriptor)
    {
        _descriptor=descriptor;
    }

    /* ------------------------------------------------------------ */
    /**
     * @param distributable The distributable to set.
     */
    public void setDistributable(boolean distributable)
    {
        this._distributable = distributable;
    }

    /* ------------------------------------------------------------ */
    @Override
    public void setEventListeners(EventListener[] eventListeners)
    {
        if (_sessionHandler!=null)
            _sessionHandler.clearEventListeners();

        super.setEventListeners(eventListeners);

        for (int i=0; eventListeners!=null && i<eventListeners.length;i ++)
        {
            EventListener listener = eventListeners[i];

            if ((listener instanceof HttpSessionActivationListener)
                            || (listener instanceof HttpSessionAttributeListener)
                            || (listener instanceof HttpSessionBindingListener)
                            || (listener instanceof HttpSessionListener))
            {
                if (_sessionHandler!=null)
                    _sessionHandler.addEventListener(listener);
            }

        }
    }

    /* ------------------------------------------------------------ */
    /** Add EventListener
     * Conveniance method that calls {@link #setEventListeners(EventListener[])}
     * @param listener
     */
    @Override
    public void addEventListener(EventListener listener)
    {
        setEventListeners((EventListener[])LazyList.addToArray(getEventListeners(), listener, EventListener.class));
    }


    /* ------------------------------------------------------------ */
    /**
     * @param extractWAR True if war files are extracted
     */
    public void setExtractWAR(boolean extractWAR)
    {
        _extractWAR = extractWAR;
    }

    /* ------------------------------------------------------------ */
    /**
     * @param copy True if the webdir is copied (to allow hot replacement of jars)
     */
    public void setCopyWebDir(boolean copy)
    {
        _copyDir = copy;
    }

    /* ------------------------------------------------------------ */
    /**
     * @param copyWebInf True if the web-inf lib and classes directories are copied (to allow hot replacement of jars on windows)
     */
    public void setCopyWebInf(boolean copyWebInf)
    {
        _copyWebInf = copyWebInf;
    }

    /* ------------------------------------------------------------ */
    /**
     * @param java2compliant The java2compliant to set.
     */
    public void setParentLoaderPriority(boolean java2compliant)
    {
        _parentLoaderPriority = java2compliant;
    }

    /* ------------------------------------------------------------ */
    /**
     * @param permissions The permissions to set.
     */
    public void setPermissions(PermissionCollection permissions)
    {
        _permissions = permissions;
    }

    /**
     * Set the context white list
     *
     * In certain circumstances you want may want to deny access of one webapp from another
     * when you may not fully trust the webapp.  Setting this white list will enable a
     * check when a servlet called getContext(String), validating that the uriInPath
     * for the given webapp has been declaratively allows access to the context.
     * @param contextWhiteList
     */
    public void setContextWhiteList(String[] contextWhiteList)
    {
        _contextWhiteList = contextWhiteList;
    }

    /* ------------------------------------------------------------ */
    /**
     * Set the server classes patterns.
     * <p>
     * Server classes/packages are classes used to implement the server and are hidden
     * from the context.  If the context needs to load these classes, it must have its
     * own copy of them in WEB-INF/lib or WEB-INF/classes.
     * A class pattern is a string of one of the forms:<dl>
     * <dt>org.package.Classname</dt><dd>Match a specific class</dd>
     * <dt>org.package.</dt><dd>Match a specific package hierarchy</dd>
     * <dt>-org.package.Classname</dt><dd>Exclude a specific class</dd>
     * <dt>-org.package.</dt><dd>Exclude a specific package hierarchy</dd>
     * </dl>
     * @param serverClasses The serverClasses to set.
     */
    public void setServerClasses(String[] serverClasses)
    {
        _serverClasses = new ClasspathPattern(serverClasses);
    }

    /* ------------------------------------------------------------ */
    /**
     * Set the system classes patterns.
     * <p>
     * System classes/packages are classes provided by the JVM and that
     * cannot be replaced by classes of the same name from WEB-INF,
     * regardless of the value of {@link #setParentLoaderPriority(boolean)}.
     * A class pattern is a string of one of the forms:<dl>
     * <dt>org.package.Classname</dt><dd>Match a specific class</dd>
     * <dt>org.package.</dt><dd>Match a specific package hierarchy</dd>
     * <dt>-org.package.Classname</dt><dd>Exclude a specific class</dd>
     * <dt>-org.package.</dt><dd>Exclude a specific package hierarchy</dd>
     * </dl>
     * @param systemClasses The systemClasses to set.
     */
    public void setSystemClasses(String[] systemClasses)
    {
        _systemClasses = new ClasspathPattern(systemClasses);
    }


    /* ------------------------------------------------------------ */
    /** Set temporary directory for context.
     * The javax.servlet.context.tempdir attribute is also set.
     * @param dir Writable temporary directory.
     */
    public void setTempDirectory(File dir)
    {
        if (isStarted())
            throw new IllegalStateException("Started");

        if (dir!=null)
        {
            try{dir=new File(dir.getCanonicalPath());}
            catch (IOException e){LOG.warn(Log.EXCEPTION,e);}
        }

        if (dir!=null && !dir.exists())
        {
            dir.mkdir();
            dir.deleteOnExit();
        }

        if (dir!=null && ( !dir.exists() || !dir.isDirectory() || !dir.canWrite()))
            throw new IllegalArgumentException("Bad temp directory: "+dir);

        try
        {
            if (dir!=null)
                dir=dir.getCanonicalFile();
        }
        catch(Exception e)
        {
            LOG.warn(e);
        }
        _tmpDir=dir;
        setAttribute(TEMPDIR,_tmpDir);
    }

    /* ------------------------------------------------------------ */
    public File getTempDirectory ()
    {
        return _tmpDir;
    }

    /* ------------------------------------------------------------ */
    /**
     * @param war The war to set as a file name or URL
     */
    public void setWar(String war)
    {
        _war = war;
    }

    /* ------------------------------------------------------------ */
    /**
     * @return Comma or semicolon separated path of filenames or URLs
     * pointing to directories or jar files. Directories should end
     * with '/'.
     */
    public String getExtraClasspath()
    {
        return _extraClasspath;
    }

    /* ------------------------------------------------------------ */
    /**
     * @param extraClasspath Comma or semicolon separated path of filenames or URLs
     * pointing to directories or jar files. Directories should end
     * with '/'.
     */
    public void setExtraClasspath(String extraClasspath)
    {
        _extraClasspath=extraClasspath;
    }

    /* ------------------------------------------------------------ */
    public boolean isLogUrlOnStart()
    {
        return _logUrlOnStart;
    }

    /* ------------------------------------------------------------ */
    /**
     * Sets whether or not the web app name and URL is logged on startup
     *
     * @param logOnStart whether or not the log message is created
     */
    public void setLogUrlOnStart(boolean logOnStart)
    {
        this._logUrlOnStart = logOnStart;
    }


    /* ------------------------------------------------------------ */
    @Override
    public void setServer(Server server)
    {
        super.setServer(server);
        //if we haven't been given a set of configuration instances to
        //use, and we haven't been given a set of configuration classes
        //to use, use the configuration classes that came from the
        //Server (if there are any)
        if (!_configurationsSet && !_configurationClassesSet && server != null)
        {
            String[] serverConfigs = (String[])server.getAttribute(SERVER_CONFIG);
            if (serverConfigs != null)
                setConfigurationClasses(serverConfigs);
        }
    }


    /* ------------------------------------------------------------ */
    public boolean isAllowDuplicateFragmentNames()
    {
        return _allowDuplicateFragmentNames;
    }


    /* ------------------------------------------------------------ */
    public void setAllowDuplicateFragmentNames(boolean allowDuplicateFragmentNames)
    {
        _allowDuplicateFragmentNames = allowDuplicateFragmentNames;
    }


    /* ------------------------------------------------------------ */
    public void setThrowUnavailableOnStartupException (boolean throwIfStartupException) {
        _throwUnavailableOnStartupException = throwIfStartupException;
    }


    /* ------------------------------------------------------------ */
    public boolean isThrowUnavailableOnStartupException () {
        return _throwUnavailableOnStartupException;
    }

    /* ------------------------------------------------------------ */
    @Override
    protected void startContext()
        throws Exception
    {
        configure();

        //resolve the metadata
        _metadata.resolve(this);

        super.startContext();
    }

    /* ------------------------------------------------------------ */
    public class Context extends ServletContextHandler.Context
    {
        /* ------------------------------------------------------------ */
        public URL getResource(String path) throws MalformedURLException
        {
            Resource resource=WebAppContext.this.getResource(path);
            if (resource==null || !resource.exists())
                return null;

            // Should we go to the original war?
            if (resource.isDirectory() && resource instanceof ResourceCollection && !WebAppContext.this.isExtractWAR())
            {
                Resource[] resources = ((ResourceCollection)resource).getResources();
                for (int i=resources.length;i-->0;)
                {
                    if (resources[i].getName().startsWith("jar:file"))
                        return resources[i].getURL();
                }
            }

            return resource.getURL();
        }

        /* ------------------------------------------------------------ */
        @Override
        public ServletContext getContext(String uripath)
        {
            ServletContext servletContext = super.getContext(uripath);

            if ( servletContext != null && _contextWhiteList != null )
            {
                for ( String context : _contextWhiteList )
                {
                    if ( context.equals(uripath) )
                    {
                        return servletContext;
                    }
                }

                return null;
            }
            else
            {
                return servletContext;
            }
        }

    }

    /* ------------------------------------------------------------ */
    public MetaData getMetaData()
    {
        return _metadata;
    }

}<|MERGE_RESOLUTION|>--- conflicted
+++ resolved
@@ -149,12 +149,7 @@
     private boolean _configurationsSet=false;
     private boolean _allowDuplicateFragmentNames = false;
     private boolean _throwUnavailableOnStartupException = false;
-<<<<<<< HEAD
-    
-=======
-
-
->>>>>>> cbde93f1
+
     private MetaData _metadata=new MetaData();
 
     public static WebAppContext getCurrentWebAppContext()
