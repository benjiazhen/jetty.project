--- conflicted
+++ resolved
@@ -34,14 +34,9 @@
     /**
      * 
      */
-<<<<<<< HEAD
-    public void start(BundleContext context) throws Exception {
-    	System.setProperty("org.apache.jasper.compiler.disablejsr199", Boolean.TRUE.toString());
-=======
     public void start(BundleContext context) throws Exception
     {
         System.setProperty("org.apache.jasper.compiler.disablejsr199", Boolean.TRUE.toString());
->>>>>>> c9ce3eb1
         WebBundleDeployerHelper.JSP_REGISTRATION_HELPERS.add(new WebappRegistrationCustomizerImpl());
         WebBundleDeployerHelper.JSP_REGISTRATION_HELPERS.add(new PluggableWebAppRegistrationCustomizerImpl());
     }
