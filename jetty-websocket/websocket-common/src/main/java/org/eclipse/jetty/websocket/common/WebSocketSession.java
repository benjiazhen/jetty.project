--- conflicted
+++ resolved
@@ -79,7 +79,6 @@
     private final URI requestURI;
     private final LogicalConnection connection;
     private final Executor executor;
-<<<<<<< HEAD
 
     // The websocket endpoint object itself
     private final Object endpoint;
@@ -88,9 +87,6 @@
     protected EndpointFunctions endpointFunctions;
     private MessageSink activeMessageSink;
 
-=======
-    private final WebSocketPolicy policy;
->>>>>>> 3b1d33e9
     private ClassLoader classLoader;
     private ExtensionFactory extensionFactory;
     private BatchMode batchmode = BatchMode.AUTO;
@@ -116,11 +112,7 @@
         this.executor = connection.getExecutor();
         this.outgoingHandler = connection;
         this.connection.getIOState().addListener(this);
-<<<<<<< HEAD
         this.policy = connection.getPolicy();
-=======
-        this.policy = websocket.getPolicy();
->>>>>>> 3b1d33e9
 
         addBean(this.connection);
     }
@@ -389,11 +381,7 @@
     public void incomingError(Throwable t)
     {
         // Forward Errors to User WebSocket Object
-<<<<<<< HEAD
         endpointFunctions.onError(t);
-=======
-        websocket.incomingError(t);
->>>>>>> 3b1d33e9
     }
 
     /**
@@ -705,15 +693,6 @@
         this.outgoingHandler = outgoing;
     }
 
-<<<<<<< HEAD
-=======
-    @Deprecated
-    public void setPolicy(WebSocketPolicy policy)
-    {
-        // do nothing
-    }
-
->>>>>>> 3b1d33e9
     public void setUpgradeRequest(UpgradeRequest request)
     {
         this.upgradeRequest = request;
